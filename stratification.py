--- conflicted
+++ resolved
@@ -16,51 +16,6 @@
 
 
 def initialise_settings():
-<<<<<<< HEAD
-    with open("sf_stratification_settings.txt", "r") as settings_file:
-        id_column = settings_file.readline().strip()
-        id_column = id_column[id_column.find(":")+1:].strip()
-        check_same_address_str = settings_file.readline().strip()
-        check_same_address_str = check_same_address_str[check_same_address_str.find(":")+1:].strip()
-        if check_same_address_str == "True" or check_same_address_str == "true" or check_same_address_str == "T":
-            check_same_address = True
-        else:
-            check_same_address = False
-        max_attempts_str = settings_file.readline().strip()
-        max_attempts_str = max_attempts_str[max_attempts_str.find(":")+1:].strip()
-        max_attempts = int(max_attempts_str)
-        columns_to_keep = []
-        # read column heading line
-        col_header = settings_file.readline().strip()
-        if col_header != "columns_to_keep:":
-            print("Error in reading settings file - columns_to_keep line not found where it should be")
-        for next_line in settings_file:
-            next_line = next_line.strip()
-            if next_line != "":
-                columns_to_keep.append(next_line)
-    '''
-    # this (unique) column must be in the people CSV file   
-    id_column = "nationbuilder_id"
-    # data columns in people spreadsheet to keep and print in output file (as well as stratification/category columns of course):
-    # WARNING: primary_address1 and primary_zip are used in the code to check same addresses (see below)!
-    columns_to_keep = [
-        "first_name",
-        "last_name",
-        "email",
-        "mobile_number",
-        "primary_address1",
-        "primary_address2",
-        "primary_city",
-        "primary_zip",
-        "Age"
-    ]
-    # do we check if people are from the same address and, if so, make sure only one is selected?
-    check_same_address = True
-    # How many times do we try to find a solution before giving up?
-    max_attempts = 100
-    '''
-    return id_column, columns_to_keep, check_same_address, max_attempts
-=======
     with open("sf_stratification_settings.toml", "r") as settings_file:
         settings = toml.load(settings_file)
 
@@ -78,7 +33,6 @@
         settings['check_same_address'],
         settings['max_attempts'],
     )
->>>>>>> 34f4047c
 
 
 # categories is a dict of dicts of dicts... like:
